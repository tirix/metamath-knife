--- conflicted
+++ resolved
@@ -57,11 +57,8 @@
 mod tree;
 mod util;
 
-<<<<<<< HEAD
 pub mod commands;
-=======
 pub mod axiom_use;
->>>>>>> 4c4e8739
 pub mod comment_parser;
 pub mod database;
 pub mod diag;
