--- conflicted
+++ resolved
@@ -65,13 +65,10 @@
     #[cfg(feature = "xml")]
     let app = clap_app!(@app (app)
         (@arg export_graphml_deps: --("export-graphml-deps") [FILE]
-<<<<<<< HEAD
             "Exports all theorem dependencies in the GraphML file format")
         (@arg export_graphml_defs: --("export-graphml-defs") [FILE]
             "Exports all definition dependencies in the GraphML file format")
-=======
         "Exports all theorem dependencies in the GraphML file format")
->>>>>>> 4c4e8739
     );
 
     let matches = app.get_matches();
@@ -154,7 +151,6 @@
                 .unwrap_or_else(|diag| diags.push((StatementAddress::default(), diag)));
         }
 
-<<<<<<< HEAD
         #[cfg(feature = "xml")]
         if matches.is_present("export_graphml_defs") {
             File::create(matches.value_of("export_graphml_defs").unwrap())
@@ -163,8 +159,6 @@
                 .unwrap_or_else(|diag| diags.push((StatementAddress::default(), diag)));
         }
 
-=======
->>>>>>> 4c4e8739
         if matches.is_present("axiom_use") {
             File::create(matches.value_of("axiom_use").unwrap())
                 .and_then(|file| db.write_axiom_use(&mut BufWriter::new(file)))
