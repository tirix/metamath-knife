--- conflicted
+++ resolved
@@ -30,11 +30,7 @@
         (@arg split: --split "Processes files > 1 MiB in multiple segments")
         (@arg timing: --time "Prints milliseconds after each stage")
         (@arg verify: -v --verify "Checks proof validity")
-<<<<<<< HEAD
         (@arg verify_defs: --("verify-defs") "Checks definitions")
-        (@arg verify_markup: -m --("verify-markup") "Checks comment markup")
-=======
->>>>>>> 251c70cc
         (@arg discouraged: -D --discouraged [FILE] "Regenerates `discouraged` file")
         (@arg axiom_use: -X --("axiom-use") [FILE] "Generate `axiom-use` file")
         (@arg stmt_use: --("stmt-use") value_names(&["FILE", "LABELS"]) "Outputs statements directly or indirectly using the given list of statements")
